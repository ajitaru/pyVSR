--- conflicted
+++ resolved
@@ -86,11 +86,9 @@
         self._preload_dlib_detector_fitter()
         roi_sequence = self.extract_roi_sequence(file)
         outfile = utils.file_to_feature(file, extension='.h5', tree_leaves=self._tree_leaves)
-<<<<<<< HEAD
-        self._write_sequence_to_file(outfile, roi_sequence, 'pixels', (None, None, None, None))
-=======
+
         self._write_sequence_to_file(outfile, roi_sequence, 'sequence', (None, None, None, None))
->>>>>>> 6b9546a0
+
 
     def extract_roi_sequence(self, file):
         stream = cv2.VideoCapture(file)
